--- conflicted
+++ resolved
@@ -22,12 +22,8 @@
     name: Tests (Rust only, latest main)
     uses: ./.github/workflows/single_sdk_tests.yml
     with:
-<<<<<<< HEAD
       use_rust_sdk: 'main'
-=======
-      use_rust_sdk: '628374b8d86653e733649a506f5ae70385cd4de1' # TODO: go back to main when it works with uniffi 0.25 again
       use_complement_crypto: '.'
->>>>>>> e2edae02
 
   complement:
     name: Tests
